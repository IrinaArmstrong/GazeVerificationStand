--- conflicted
+++ resolved
@@ -7,25 +7,13 @@
 
 from helpers import read_json
 from config import config, init_config
-<<<<<<< HEAD
 from datasets import TrainDataset
-=======
 from eyemovements.eyemovements_classifier import EyemovementsClassifier
-from create_training_dataset import TrainDataset
->>>>>>> fa49dc14
 from eyemovements.filtering import sgolay_filter_dataset
 from eyemovements.eyemovements_utils import get_sp_moves_dataset
 from data_utilities import groupby_session, horizontal_align_data, interpolate_sessions
-<<<<<<< HEAD
-from eyemovements.classification import (get_sp_moves_dataset, IVDT, GazeState)
-from eyemovements.eyemovements_metrics import estimate_quality
-from eyemovements.classification import classify_eyemovements_wrapper
-from visualization import visualize_eyemovements
-=======
-
 from eyemovements.eyemovements_estimator import EyemovementsEstimator
 from eyemovements.eyemovements_metrics import all_metrics_list
->>>>>>> fa49dc14
 
 import warnings
 warnings.filterwarnings('ignore')
@@ -46,8 +34,7 @@
         logger.info(f"Unique users: {self.train_dataset['user_id'].nunique()}")
         logger.info(f"Unique sessions: {self.train_dataset['session_id'].nunique()}")
 
-<<<<<<< HEAD
-=======
+
     def test_interpolation(self):
         """
         Test cleaning beaten coordinates and interpolating.
@@ -61,7 +48,7 @@
 
         self.train_dataset = interpolate_sessions(self.train_dataset, "gaze_X", "gaze_Y")
         self.assertEqual(initial_num_sess - 1, self.train_dataset.session_id.nunique())
->>>>>>> fa49dc14
+
 
     def test_groupby_session(self):
         """
@@ -83,40 +70,7 @@
         self.assertEqual(len(sess), np.sum(["stimulus_velocity" in s.columns for s in sess]))
         self.assertEqual(len(sess), np.sum(["acceleration_sqrt" in s.columns for s in sess]))
 
-<<<<<<< HEAD
-    def test_ivdt_quality(self):
-        sess = groupby_session(self.train_dataset)
-        sess = sgolay_filter_dataset(sess, **dict(read_json(config.get("EyemovementClassification",
-                                                                       "filtering_params"))))
 
-        model_params = dict(read_json(config.get('EyemovementClassification', 'model_params')))
-        ivdt = IVDT(saccade_min_velocity=model_params.get('saccade_min_velocity'),
-                    saccade_min_duration=model_params.get('min_saccade_duration_threshold'),
-                    saccade_max_duration=model_params.get('max_saccade_duration_threshold'),
-                    window_size=model_params.get('window_size'),
-                    dispersion_threshold=model_params.get('dispersion_threshold'))
-
-        sess_num = 0
-        movements, stats = ivdt.classify_eyemovements(sess[sess_num][['filtered_X', 'filtered_Y']].values.reshape(-1, 2),
-                                                      sess[sess_num]['timestamps'].values,
-                                                      sess[sess_num]['velocity_sqrt'].values)
-
-        sess[sess_num]["movements"] = movements
-        sess[sess_num]["movements_type"] = [GazeState.decode(x) for x in sess[sess_num]["movements"]]
-        print("Statistics of dispersion:\n", pd.Series(stats).describe())
-        visualize_eyemovements(sess[sess_num], fn="eyemovements",
-                               y_col="gaze_Y", x_col='gaze_X', time_col="timestamps", color="movements_type")
-        metrics = estimate_quality([sess[sess_num]])
-        print("Eye movements classification metrics:")
-        pprint(metrics)
-
-    def test_full_classification(self):
-        data = classify_eyemovements_wrapper(self.train_dataset)
-        self.assertEqual(self.train_dataset['session_id'].nunique(), len(data))
-
-
-=======
->>>>>>> fa49dc14
     def test_get_sp_moves_dataset(self):
         testing_df = [pd.DataFrame({'movements': 10 * [1] + 4 * [3] + 6 * [2] + 10 * [3]})]
         sp_data = get_sp_moves_dataset(testing_df)
@@ -124,10 +78,7 @@
         self.assertEqual(4, sp_data.loc[sp_data['move_id'] == 0].shape[0])
         self.assertEqual(10, sp_data.loc[sp_data['move_id'] == 1].shape[0])
 
-<<<<<<< HEAD
 
-
-=======
     def test_horizontal_align_data(self):
         testing_df = pd.DataFrame({'movements': 20 * [3],
                                    'session_id': 10 * [0] + 10 * [1],
@@ -139,7 +90,7 @@
                                             aligning_cols=['x', 'y'])
         self.assertEqual(4, testing_hdf.shape[0])
         self.assertEqual(12, testing_hdf.shape[1])
->>>>>>> fa49dc14
+
 
     def test_estimator_single_session(self):
         """
