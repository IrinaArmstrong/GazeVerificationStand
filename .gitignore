--- conflicted
+++ resolved
@@ -144,11 +144,6 @@
 
 # Data
 ./data/
-<<<<<<< HEAD
-./data/run/
-#*.csv
-=======
 *.csv
->>>>>>> fa49dc14
 *.html
 #*.txt