--- conflicted
+++ resolved
@@ -1,9 +1,4 @@
 # Basic
-<<<<<<< HEAD
-import numpy as np
-from itertools import chain
-from typing import List, Tuple
-=======
 import traceback
 import pandas as pd
 from typing import (List, Dict, Any)
@@ -21,15 +16,10 @@
 
 import logging_handler
 logger = logging_handler.get_logger(__name__)
->>>>>>> fa49dc14
 
 import warnings
 warnings.filterwarnings('ignore')
 
-<<<<<<< HEAD
-from eyemovements.eyemovements_utils import (GazeState, GazeAnalyzer)
-
-=======
 implemented_algorithms = ['ivdt']
 available_modes = ['calibrate', 'run']
 
@@ -73,7 +63,6 @@
             else:
                 logger.error(f"No pre-initialized config given and no configuration file found at {config_path}.")
                 raise FileNotFoundError
->>>>>>> fa49dc14
 
         self.__init_algorithm()
 
@@ -175,62 +164,5 @@
         :param updating_params:
         :return:
         """
-<<<<<<< HEAD
-        all_saccades = []  # all detected saccades as movements
-        sac_start = 0  # number of points in the saccade
-        saccade = []  # single saccade indexes
-        curr_state = None
-        last_state = None
-
-        for i, (ts, v) in enumerate(zip(timestamps, velocity)):
-
-            # point mark as saccade
-            if v > self._saccade_min_velocity:
-                curr_state = "saccade"
-                # new saccade
-                if last_state != curr_state:
-                    sac_start = i
-                    saccade.append(sac_start)
-                    last_state = curr_state
-                else:
-                    # duration of saccade
-                    duration = ts - timestamps[sac_start]
-                    if duration > self._saccade_max_duration:
-                        # end up saccade
-                        saccade.append(i)
-                        all_saccades.append(saccade)
-                        saccade = []
-                        last_state = None
-                    else:
-                        saccade.append(i)
-                        last_state = curr_state
-            else:
-                if last_state == "saccade":
-                    # end up saccade
-                    all_saccades.append(saccade)
-                    saccade = []
-                    last_state = None
-
-        return all_saccades
-
-    # --------------- ACCESSORS --------------------
-
-    @property
-    def window_size(self):
-        return self._window_size
-
-    @window_size.setter
-    def window_size(self, ws: int):
-        self._window_size = ws
-
-    @property
-    def dispersion_threshold(self):
-        return self._dispersion_threshold
-
-    @dispersion_threshold.setter
-    def dispersion_threshold(self, ds: float):
-        self._dispersion_threshold = ds
-=======
         # todo: implement
-        pass
->>>>>>> fa49dc14
+        pass